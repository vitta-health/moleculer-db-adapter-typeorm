{
  "name": "moleculer-db-adapter-typeorm",
  "version": "0.1.2",
  "description": "typescript sql adapter using typeorm",
  "main": "./dist/adapter.js",
  "scripts": {
    "build": "npm run clean && npm run tsc && npm run copy-types",
    "copy-types": "copyfiles -u 1 ./src/*.d.ts ./dist",
    "dev": "node dist/examples/integration/index.js",
    "dev:decorator": "node dist/examples/integration/indexDecorator.js",
    "test": "jest --coverage",
    "test:travis": "jest --coverage --coverageReporters=text-lcov | coveralls",
    "lint": "tslint -p tsconfig.json",
    "lint:fix": "tslint -p tsconfig.json --fix",
<<<<<<< HEAD
    "tsc": "tsc",
    "ts:watch": "tsc --watch",
    "clean": "rimraf dist/*",
    "deploy": "npm version patch -m \"Release v%s\" && npm publish",
    "preversion": "npm run lint && npm run tsc && npm run test && npm run test:integ",
=======
    "tsc": "tsc --declaration",
    "ts:watch": "tsc --watch",
    "clean": "rimraf dist/*",
    "deploy": "npm build && npm version patch -m \"Release v%s\" && npm publish",
    "preversion": "npm run lint && npm run tsc && npm run test",
>>>>>>> 41eb93ce
    "postversion": "git push && git push --follow-tags"
  },
  "repository": {
    "type": "git",
    "url": "git+https://github.com/dkuida/moleculer-db-adapter-typeorm.git"
  },
  "keywords": [
    "moleculer",
    "database",
    "typeorm"
  ],
  "author": "Dan Kuida",
  "license": "MIT",
  "bugs": {
    "url": "https://github.com/dkuida/moleculer-db-adapter-typeorm/issues"
  },
  "homepage": "https://github.com/dkuida/moleculer-db-adapter-typeorm#readme",
  "devDependencies": {
    "@types/bluebird": "^3.5.24",
    "@types/jest": "^24.0.6",
    "@types/node": "^10.12.26",
    "bluebird": "^3.5.3",
    "chalk": "^2.4.2",
    "class-transformer": "^0.2.0",
    "copyfiles": "^2.1.0",
    "coveralls": "^3.0.3",
    "jest": "^24.7.1",
    "jest-cli": "^24.7.1",
    "moleculer": "^0.13.9",
    "moleculer-decorators": "^1.1.0",
    "reflect-metadata": "^0.1.13",
    "sqlite": "^3.0.2",
    "ts-jest": "^24.0.2",
    "ts-node": "^8.1.0",
    "tslint": "^5.16.0",
    "typescript": "^3.4.5",
    "tslint-eslint-rules": "^5.4.0",
    "@typescript-eslint/parser": "^1.5.0",
    "pre-commit": "^1.2.2",
    "moleculer-db": "^0.7.9",
    "typeorm": "^0.2.13"
  },
  "peerDependencies": {
    "moleculer-db": "^0.7.9",
    "typeorm": "^0.2.13"
  },
  "engines": {
    "node": ">= 8.x.x"
  },
  "pre-commit": [
    "lint",
    "tsc",
    "test"
  ],
  "jest": {
    "testEnvironment": "node",
    "rootDir": "./",
    "collectCoverageFrom": [
      "src/**/*.{ts,tsx}"
    ],
    "roots": [
      "./test"
    ],
    "transform": {
      "^.+\\.tsx?$": "ts-jest"
    },
    "testRegex": ".*\\.(test|spec).(ts|js)$",
    "globals": {
      "ts-jest": {
        "tsConfig": "./tsconfig.json"
      }
    },
    "setupFiles": [],
    "moduleFileExtensions": [
      "ts",
      "tsx",
      "js",
      "jsx",
      "json",
      "node"
    ]
  }
}<|MERGE_RESOLUTION|>--- conflicted
+++ resolved
@@ -12,19 +12,11 @@
     "test:travis": "jest --coverage --coverageReporters=text-lcov | coveralls",
     "lint": "tslint -p tsconfig.json",
     "lint:fix": "tslint -p tsconfig.json --fix",
-<<<<<<< HEAD
-    "tsc": "tsc",
-    "ts:watch": "tsc --watch",
-    "clean": "rimraf dist/*",
-    "deploy": "npm version patch -m \"Release v%s\" && npm publish",
-    "preversion": "npm run lint && npm run tsc && npm run test && npm run test:integ",
-=======
     "tsc": "tsc --declaration",
     "ts:watch": "tsc --watch",
     "clean": "rimraf dist/*",
     "deploy": "npm build && npm version patch -m \"Release v%s\" && npm publish",
     "preversion": "npm run lint && npm run tsc && npm run test",
->>>>>>> 41eb93ce
     "postversion": "git push && git push --follow-tags"
   },
   "repository": {
